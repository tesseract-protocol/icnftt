// SPDX-License-Identifier: MIT
pragma solidity 0.8.25;

import {IERC721TokenHome} from "./interfaces/IERC721TokenHome.sol";
import {IERC721SendAndCallReceiver} from "../interfaces/IERC721SendAndCallReceiver.sol";
import {
    TransferrerMessage,
    TransferrerMessageType,
    SendTokenMessage,
    SendTokenInput,
    SendAndCallInput,
    TokensSent,
    TokensAndCallSent,
    SendAndCallMessage,
    CallSucceeded,
    CallFailed
} from "../interfaces/IERC721Transferrer.sol";
import {ERC721TokenTransferrer} from "../ERC721TokenTransferrer.sol";
import {TeleporterRegistryOwnableApp} from "@teleporter/registry/TeleporterRegistryOwnableApp.sol";
import {TeleporterMessageInput, TeleporterFeeInfo} from "@teleporter/ITeleporterMessenger.sol";
import {IWarpMessenger} from "@avalabs/subnet-evm-contracts@1.2.0/contracts/interfaces/IWarpMessenger.sol";
import {CallUtils} from "@utilities/CallUtils.sol";
import {SafeERC20TransferFrom} from "@utilities/SafeERC20TransferFrom.sol";
import {IERC20} from "@openzeppelin/contracts/token/ERC20/IERC20.sol";
import {IERC721} from "@openzeppelin/contracts/token/ERC721/IERC721.sol";
import {ReentrancyGuard} from "@openzeppelin/contracts/utils/ReentrancyGuard.sol";

/**
 * @title ERC721TokenHome
 * @dev A contract enabling cross-chain transfers of existing ERC721 tokens between Avalanche L1 networks.
 *
 * This contract serves as an adapter for existing ERC721 tokens on their native chain and allows them to be:
 * 1. Sent to other Avalanche L1 chains using Avalanche's Interchain Messaging (ICM) via Teleporter
 * 2. Received back from other chains
 *
 * It supports two primary token transfer modes:
 * - Basic transfer: Send multiple tokens to an address on another chain
 * - Send and call: Send multiple tokens while triggering a contract call on the destination chain
 *
 * This contract maintains registries of connected remote chains and tracks the current location
 * of tokens when they are transferred cross-chain, while working with existing ERC721 tokens.
 */
abstract contract ERC721TokenHome is
    IERC721TokenHome,
    ERC721TokenTransferrer,
    TeleporterRegistryOwnableApp
{
    /// @notice Mapping from blockchain ID to the contract address on that chain
    mapping(bytes32 remoteBlockchainID => address remoteContractAddress) internal _remoteContracts;

    /// @notice Mapping from token ID to the blockchain ID where the token currently exists
    mapping(uint256 tokenId => bytes32 blockchainID) internal _tokenLocation;

    /// @notice List of all registered remote chains
    bytes32[] internal _registeredChains;

    /// @notice The address of the ERC721 token contract on the home chain
    address internal immutable _token;

    /// @notice Mapping from blockchain ID to the expected remote contract address
    mapping(bytes32 => address) internal _expectedRemoteContracts;

    /**
     * @notice Initializes the ERC721TokenHome contract
     * @param token The address of the existing ERC721 token contract to adapt
     * @param teleporterRegistryAddress The address of the Teleporter registry
     * @param teleporterManager The address of the Teleporter manager that will be responsible for managing cross-chain messages
     * @param minTeleporterVersion The minimum required Teleporter version
     */
    constructor(
        address token,
        address teleporterRegistryAddress,
        address teleporterManager,
        uint256 minTeleporterVersion
    )
        ERC721TokenTransferrer()
        TeleporterRegistryOwnableApp(teleporterRegistryAddress, teleporterManager, minTeleporterVersion)
    {
        require(token != address(0), "ERC721TokenHome: invalid token address");
        _token = token;
    }

    /**
     * @notice Returns all blockchain IDs of registered remote chains
     * @return Array of blockchain IDs
     */
    function getRegisteredChains() external view override returns (bytes32[] memory) {
        return _registeredChains;
    }

    /**
     * @notice Returns the blockchain ID of a registered remote chain
     * @param index The index of the registered chain
     * @return The blockchain ID of the registered chain
     */
    function getRegisteredChain(
        uint256 index
    ) external view override returns (bytes32) {
        return _registeredChains[index];
    }

    /**
     * @notice Returns the number of registered remote chains
     * @return Number of registered chains
     */
    function getRegisteredChainsLength() external view override returns (uint256) {
        return _registeredChains.length;
    }

    /**
     * @notice Returns the address of the contract on a remote chain
     * @param remoteBlockchainID The blockchain ID of the remote chain
     * @return The address of the contract on the remote chain
     */
    function getRemoteContract(
        bytes32 remoteBlockchainID
    ) external view override returns (address) {
        return _remoteContracts[remoteBlockchainID];
    }

    /**
     * @notice Returns the blockchain ID of the remote chain where a token currently exists
     * @dev Returns bytes32(0) if the token is on the current chain
     * @param tokenId The ID of the token
     * @return The blockchain ID of the chain where the token currently exists
     */
    function getTokenLocation(
        uint256 tokenId
    ) external view override returns (bytes32) {
        return _tokenLocation[tokenId];
    }

    /**
     * @notice Returns the address of the existing ERC721 token contract being adapted
     * @return The address of the ERC721 token contract that this adapter interacts with
     */
    function getToken() external view override returns (address) {
        return _token;
    }

    /**
     * @notice Sets the expected remote contract address for a chain
     * @dev Can only be called by the contract owner. Set to address(0) to remove permissions.
     * @param remoteBlockchainID The blockchain ID of the remote chain
     * @param expectedRemoteAddress The expected address of the remote contract
     */
    function setExpectedRemoteContract(bytes32 remoteBlockchainID, address expectedRemoteAddress) external {
        _checkTeleporterRegistryAppAccess();
        require(remoteBlockchainID != bytes32(0), "ERC721TokenHome: invalid remote blockchain ID");
        require(remoteBlockchainID != _blockchainID, "ERC721TokenHome: cannot set same chain");
        require(_remoteContracts[remoteBlockchainID] == address(0), "ERC721TokenHome: chain already registered");

        _expectedRemoteContracts[remoteBlockchainID] = expectedRemoteAddress;
        emit RemoteChainExpectedContractSet(remoteBlockchainID, expectedRemoteAddress);
    }

    /**
     * @notice Returns the expected remote contract address for a chain
     * @param remoteBlockchainID The blockchain ID of the remote chain
     * @return The expected remote contract address
     */
    function getExpectedRemoteContract(bytes32 remoteBlockchainID) external view returns (address) {
        return _expectedRemoteContracts[remoteBlockchainID];
    }

    /**
     * @notice Sends a token to a recipient on another chain
     * @dev The token is transferred to this contract, and a message is sent to the destination chain
     * @param input Parameters for the cross-chain token transfer
     * @param tokenIds The IDs of the tokens to send
     */
<<<<<<< HEAD
    function send(SendTokenInput calldata input, uint256[] calldata tokenIds) external override {
        require(tokenIds.length > 0, "ERC721TokenHome: empty token array");
=======
    function send(SendTokenInput calldata input, uint256[] calldata tokenIds) external {
        _send(input, tokenIds);
    }

    /**
     * @notice Sends a token to a contract on another chain and executes a function on that contract
     * @dev The token is transferred to this contract, and a message is sent to the destination chain
     * @dev If the contract call fails, the token is sent to the fallback recipient
     * @param input Parameters for the cross-chain token transfer and contract call
     * @param tokenIds The IDs of the tokens to send
     */
    function sendAndCall(SendAndCallInput calldata input, uint256[] calldata tokenIds) external {
        _sendAndCall(input, tokenIds);
    }

    /**
     * @dev See {ERC721TokenHome-send}
     */
    function _send(SendTokenInput calldata input, uint256[] calldata tokenIds) internal nonReentrant {
>>>>>>> 344aa0a9
        _validateSendTokenInput(input);

        bytes[] memory tokenMetadata =
            _transferIn(tokenIds, TransferrerMessageType.SINGLE_HOP_SEND, input.destinationBlockchainID);

        _handleFees(input.primaryFeeTokenAddress, input.primaryFee);
        TransferrerMessage memory message = TransferrerMessage({
            messageType: TransferrerMessageType.SINGLE_HOP_SEND,
            payload: abi.encode(
                SendTokenMessage({recipient: input.recipient, tokenIds: tokenIds, tokenMetadata: tokenMetadata})
            )
        });
        bytes32 messageID = _sendTeleporterMessage(
            TeleporterMessageInput({
                destinationBlockchainID: input.destinationBlockchainID,
                destinationAddress: input.destinationTokenTransferrerAddress,
                feeInfo: TeleporterFeeInfo({feeTokenAddress: input.primaryFeeTokenAddress, amount: input.primaryFee}),
                requiredGasLimit: input.requiredGasLimit,
                allowedRelayerAddresses: new address[](0),
                message: abi.encode(message)
            })
        );

        emit TokensSent(messageID, _msgSender(), tokenIds);
    }

    /**
     * @dev See {ERC721TokenHome-sendAndCall}
     */
<<<<<<< HEAD
    function sendAndCall(SendAndCallInput calldata input, uint256[] calldata tokenIds) external override {
        require(tokenIds.length > 0, "ERC721TokenHome: empty token array");
=======
    function _sendAndCall(SendAndCallInput calldata input, uint256[] calldata tokenIds) internal nonReentrant {
>>>>>>> 344aa0a9
        _validateSendAndCallInput(input);

        bytes[] memory tokenMetadata =
            _transferIn(tokenIds, TransferrerMessageType.SINGLE_HOP_CALL, input.destinationBlockchainID);

        SendAndCallMessage memory message = SendAndCallMessage({
            tokenIds: tokenIds,
            originSenderAddress: _msgSender(),
            recipientContract: input.recipientContract,
            recipientPayload: input.recipientPayload,
            recipientGasLimit: input.recipientGasLimit,
            fallbackRecipient: input.fallbackRecipient,
            tokenMetadata: tokenMetadata
        });

        _handleFees(input.primaryFeeTokenAddress, input.primaryFee);
        TransferrerMessage memory transferrerMessage =
            TransferrerMessage({messageType: TransferrerMessageType.SINGLE_HOP_CALL, payload: abi.encode(message)});
        bytes32 messageID = _sendTeleporterMessage(
            TeleporterMessageInput({
                destinationBlockchainID: input.destinationBlockchainID,
                destinationAddress: input.destinationTokenTransferrerAddress,
                feeInfo: TeleporterFeeInfo({feeTokenAddress: input.primaryFeeTokenAddress, amount: input.primaryFee}),
                requiredGasLimit: input.requiredGasLimit,
                allowedRelayerAddresses: new address[](0),
                message: abi.encode(transferrerMessage)
            })
        );

        emit TokensAndCallSent(messageID, _msgSender(), tokenIds);
    }

    /**
     * @notice Transfers tokens from sender to this contract and prepares metadata for cross-chain transfer
     * @dev Verifies the caller is the token owner, transfers tokens to this contract, and updates token location
     * @param tokenIds The IDs of the tokens to transfer
     * @param messageType The type of transfer message being prepared
     * @param destinationBlockchainID The blockchain ID of the destination chain
     * @return tokenMetadata The prepared metadata for each token
     */
    function _transferIn(
        uint256[] memory tokenIds,
        TransferrerMessageType messageType,
        bytes32 destinationBlockchainID
    ) internal returns (bytes[] memory tokenMetadata) {
        tokenMetadata = new bytes[](tokenIds.length);
        for (uint256 i = 0; i < tokenIds.length; ++i) {
            uint256 tokenId = tokenIds[i];
            address tokenOwner = IERC721(_token).ownerOf(tokenId);
            require(tokenOwner == _msgSender(), "ERC721TokenHome: token not owned by sender");
            tokenMetadata[i] = _prepareTokenMetadata(tokenId, messageType);
            _tokenLocation[tokenId] = destinationBlockchainID;
            IERC721(_token).transferFrom(tokenOwner, address(this), tokenId);
        }
    }

    /**
     * @notice Prepares token metadata for cross-chain transfer
     * @dev Must be implemented by derived contracts to create appropriate metadata for tokens
     * @param tokenId The ID of the token to prepare metadata for
     * @param messageType The type of transfer message being prepared
     * @return The encoded token metadata
     */
    function _prepareTokenMetadata(
        uint256 tokenId,
        TransferrerMessageType messageType
    ) internal view virtual returns (bytes memory);

    /**
     * @notice Validates the input parameters for a basic token send
     * @param input The input parameters to validate
     */
    function _validateSendTokenInput(
        SendTokenInput memory input
    ) internal view {
        require(input.destinationBlockchainID != bytes32(0), "ERC721TokenHome: invalid destination blockchain ID");
        address remoteContract = _remoteContracts[input.destinationBlockchainID];
        require(remoteContract != address(0), "ERC721TokenHome: destination chain not registered");
        require(
            remoteContract == input.destinationTokenTransferrerAddress,
            "ERC721TokenHome: invalid destination token transferrer address"
        );
        require(input.recipient != address(0), "ERC721TokenHome: invalid recipient");
    }

    /**
     * @notice Validates the input parameters for a send and call operation
     * @param input The input parameters to validate
     */
    function _validateSendAndCallInput(
        SendAndCallInput memory input
    ) internal view {
        require(input.destinationBlockchainID != bytes32(0), "ERC721TokenHome: invalid destination blockchain ID");
        address remoteContract = _remoteContracts[input.destinationBlockchainID];
        require(remoteContract != address(0), "ERC721TokenHome: destination chain not registered");
        require(
            remoteContract == input.destinationTokenTransferrerAddress,
            "ERC721TokenHome: invalid destination token transferrer address"
        );
        require(input.recipientContract != address(0), "ERC721TokenHome: invalid recipient contract");
        require(input.fallbackRecipient != address(0), "ERC721TokenHome: invalid fallback recipient");
        require(input.requiredGasLimit > 0, "ERC721TokenHome: invalid required gas limit");
        require(input.recipientGasLimit > 0, "ERC721TokenHome: invalid recipient gas limit");
        require(input.recipientGasLimit < input.requiredGasLimit, "ERC721TokenHome: invalid recipient gas limit");
    }

    /**
     * @notice Registers a remote contract on another chain
     * @dev Can only be called internally, triggered by receiving a register message from a remote chain
     * @param remoteBlockchainID The blockchain ID of the remote chain
     * @param remoteNftTransferrerAddress The address of the contract on the remote chain
     */
    function _registerRemote(bytes32 remoteBlockchainID, address remoteNftTransferrerAddress) internal {
        require(remoteBlockchainID != bytes32(0), "ERC721TokenHome: invalid remote blockchain ID");
        require(remoteBlockchainID != _blockchainID, "ERC721TokenHome: cannot register remote on same chain");
        require(remoteNftTransferrerAddress != address(0), "ERC721TokenHome: invalid remote token transferrer address");
        require(_remoteContracts[remoteBlockchainID] == address(0), "ERC721TokenHome: remote already registered");
        require(
            remoteNftTransferrerAddress == _expectedRemoteContracts[remoteBlockchainID],
            "ERC721TokenHome: unexpected remote contract address"
        );

        _remoteContracts[remoteBlockchainID] = remoteNftTransferrerAddress;
        _registeredChains.push(remoteBlockchainID);

        emit RemoteChainRegistered(remoteBlockchainID, remoteNftTransferrerAddress);
    }

    /**
     * @notice Handles the send and call operation when receiving tokens from another chain
     * @dev Approves the recipient contract to use the tokens, then calls it with the specified payload
     * @dev If the call fails or the tokens are still owned by this contract, transfers them to the fallback recipient
     * @param message The message containing the send and call details
     * @param sourceBlockchainID The blockchain ID of the source chain
     * @param originSenderAddress The address of the sender contract on the source chain
     * @param tokenIds The IDs of the tokens being transferred
     */
    function _handleSendAndCall(
        SendAndCallMessage memory message,
        bytes32 sourceBlockchainID,
        address originSenderAddress,
        uint256[] memory tokenIds
    ) internal {
        bytes memory payload = abi.encodeCall(
            IERC721SendAndCallReceiver.receiveTokens,
            (
                sourceBlockchainID,
                originSenderAddress,
                message.originSenderAddress,
                _token,
                tokenIds,
                message.recipientPayload
            )
        );

        for (uint256 i = 0; i < tokenIds.length; ++i) {
            uint256 tokenId = tokenIds[i];
            IERC721(_token).approve(message.recipientContract, tokenId);
        }
        bool success = CallUtils._callWithExactGas(message.recipientGasLimit, message.recipientContract, payload);
        if (success) {
            emit CallSucceeded(message.recipientContract, tokenIds);
        } else {
            emit CallFailed(message.recipientContract, tokenIds);
        }

        for (uint256 i = 0; i < tokenIds.length; ++i) {
            uint256 tokenId = tokenIds[i];
            if (IERC721(_token).ownerOf(tokenId) == address(this)) {
                IERC721(_token).transferFrom(address(this), message.fallbackRecipient, tokenId);
            }
        }
    }

    /**
     * @notice Handles the collection of fees for cross-chain operations
     * @dev Transfers the fee token from the sender to this contract
     * @param feeTokenAddress The address of the token used for fees
     * @param feeAmount The amount of the fee
     */
    function _handleFees(address feeTokenAddress, uint256 feeAmount) internal {
        if (feeAmount == 0) {
            return;
        }
        SafeERC20TransferFrom.safeTransferFrom(IERC20(feeTokenAddress), _msgSender(), feeAmount);
    }

    /**
     * @notice Validates that a token being received is coming from the chain it was previously sent to
     * @param sourceBlockchainID The blockchain ID of the source chain
     * @param originSenderAddress The address of the sender contract on the source chain
     * @param tokenId The ID of the token being received
     */
    function _validateReceiveToken(
        bytes32 sourceBlockchainID,
        address originSenderAddress,
        uint256 tokenId
    ) internal view {
        require(originSenderAddress == _remoteContracts[sourceBlockchainID], "ERC721TokenHome: invalid sender");
        require(_tokenLocation[tokenId] == sourceBlockchainID, "ERC721TokenHome: invalid token source");
    }

    /**
     * @notice Processes incoming Teleporter messages from other chains
     * @dev Handles different message types: registering remotes, receiving tokens, and send-and-call operations
     * @param sourceBlockchainID The blockchain ID of the source chain
     * @param originSenderAddress The address of the sender on the source chain
     * @param message The encoded message
     */
    function _receiveTeleporterMessage(
        bytes32 sourceBlockchainID,
        address originSenderAddress,
        bytes memory message
    ) internal virtual override {
        TransferrerMessage memory transferrerMessage = abi.decode(message, (TransferrerMessage));

        if (transferrerMessage.messageType == TransferrerMessageType.REGISTER_REMOTE) {
            _registerRemote(sourceBlockchainID, originSenderAddress);
        } else if (transferrerMessage.messageType == TransferrerMessageType.SINGLE_HOP_SEND) {
            SendTokenMessage memory sendTokenMessage = abi.decode(transferrerMessage.payload, (SendTokenMessage));
            for (uint256 i = 0; i < sendTokenMessage.tokenIds.length; ++i) {
                _validateReceiveToken(sourceBlockchainID, originSenderAddress, sendTokenMessage.tokenIds[i]);
                _tokenLocation[sendTokenMessage.tokenIds[i]] = bytes32(0);
                IERC721(_token).safeTransferFrom(
                    address(this), sendTokenMessage.recipient, sendTokenMessage.tokenIds[i]
                );
            }
        } else if (transferrerMessage.messageType == TransferrerMessageType.SINGLE_HOP_CALL) {
            SendAndCallMessage memory sendAndCallMessage = abi.decode(transferrerMessage.payload, (SendAndCallMessage));
            for (uint256 i = 0; i < sendAndCallMessage.tokenIds.length; ++i) {
                _validateReceiveToken(sourceBlockchainID, originSenderAddress, sendAndCallMessage.tokenIds[i]);
                _tokenLocation[sendAndCallMessage.tokenIds[i]] = bytes32(0);
            }
            _handleSendAndCall(sendAndCallMessage, sourceBlockchainID, originSenderAddress, sendAndCallMessage.tokenIds);
        }
    }
}<|MERGE_RESOLUTION|>--- conflicted
+++ resolved
@@ -169,11 +169,8 @@
      * @param input Parameters for the cross-chain token transfer
      * @param tokenIds The IDs of the tokens to send
      */
-<<<<<<< HEAD
     function send(SendTokenInput calldata input, uint256[] calldata tokenIds) external override {
         require(tokenIds.length > 0, "ERC721TokenHome: empty token array");
-=======
-    function send(SendTokenInput calldata input, uint256[] calldata tokenIds) external {
         _send(input, tokenIds);
     }
 
@@ -192,7 +189,6 @@
      * @dev See {ERC721TokenHome-send}
      */
     function _send(SendTokenInput calldata input, uint256[] calldata tokenIds) internal nonReentrant {
->>>>>>> 344aa0a9
         _validateSendTokenInput(input);
 
         bytes[] memory tokenMetadata =
@@ -222,12 +218,9 @@
     /**
      * @dev See {ERC721TokenHome-sendAndCall}
      */
-<<<<<<< HEAD
-    function sendAndCall(SendAndCallInput calldata input, uint256[] calldata tokenIds) external override {
+    function _sendAndCall(SendAndCallInput calldata input, uint256[] calldata tokenIds) internal nonReentrant {
         require(tokenIds.length > 0, "ERC721TokenHome: empty token array");
-=======
-    function _sendAndCall(SendAndCallInput calldata input, uint256[] calldata tokenIds) internal nonReentrant {
->>>>>>> 344aa0a9
+
         _validateSendAndCallInput(input);
 
         bytes[] memory tokenMetadata =
